--- conflicted
+++ resolved
@@ -207,9 +207,6 @@
 | ------- | ------ | -------------------------------------- |
 | options | object | The same options as for initialization |
 
-<<<<<<< HEAD
-`QRCodeStyling.download(downloadOptions, quality) => Promise<void>`
-=======
 `QRCodeStyling.applyExtension(extension) => void`
 
 Param    |Type                  |Description
@@ -243,7 +240,6 @@
 `QRCodeStyling.deleteExtension() => void`
 
 `QRCodeStyling.download(downloadOptions) => Promise<void>`
->>>>>>> 90b4d5ec
 
 | Param           | Type   | Description                                                                                                                                                                                                                                                                                                 |
 | --------------- | ------ | ----------------------------------------------------------------------------------------------------------------------------------------------------------------------------------------------------------------------------------------------------------------------------------------------------------- |
@@ -257,14 +253,6 @@
 | name      | string                               | `'qr'`        | Name of the downloaded file |
 | extension | string (`'png' 'jpeg' 'webp' 'svg'`) | `'png'`       | File extension              |
 
-`QRCodeStyling.toDataUrl(extension, quality) => Promise<void>`
-
-<<<<<<< HEAD
-| Param     | Type                           | Default Value | Description                                                                                                                                                                                                                                                                                                  |
-| --------- | ------------------------------ | ------------- | ------------------------------------------------------------------------------------------------------------------------------------------------------------------------------------------------------------------------------------------------------------------------------------------------------------ |
-| extension | string (`'png' 'jpeg' 'webp')` | 'png'         | Blob type                                                                                                                                                                                                                                                                                                    |
-| quality   | number                         | undefined     | [A Number between 0 and 1 indicating the image quality to be used when creating images using file formats that support lossy compression (such as image/jpeg or image/webp). A user agent will use its default quality value if this option is not specified, or if the number is outside the allowed range. |
-=======
 ### Building this repo
 
 If you get an error running `npm install` referring to `node-pre-gyp`, this is caused by an attempt to compile the [`canvas` dependency](https://github.com/Automattic/node-canvas#compiling). See Compiling instructions in the README. For example on MacOS you need to install dependencies: `brew install pkg-config cairo pango libpng jpeg giflib librsvg pixman`.
@@ -272,7 +260,6 @@
 Currently this repo will not build (`npm run build`) on Node v18, recommended version is v16. See https://stackoverflow.com/q/69692842/1375972 
 
 
->>>>>>> 90b4d5ec
 
 ### License
 
