--- conflicted
+++ resolved
@@ -6,14 +6,8 @@
 import QRCornerDot from "../figures/cornerDot/QRCornerDot";
 import { RequiredOptions } from "./QROptions";
 import gradientTypes from "../constants/gradientTypes";
-<<<<<<< HEAD
 import shapeTypes from "../constants/shapeTypes";
-import { QRCode, FilterFunction, Gradient } from "../types";
-=======
 import { QRCode, FilterFunction, Gradient, Window, Canvas } from "../types";
-
-declare const window: Window;
->>>>>>> 7a6334a1
 
 const squareMask = [
   [1, 1, 1, 1, 1, 1, 1],
@@ -50,12 +44,8 @@
   _imageUri?: string;
 
   //TODO don't pass all options to this class
-  constructor(options: RequiredOptions) {
-    if (options.jsdom) {
-      this._window = new options.jsdom("", { resources: "usable" }).window;
-    } else {
-      this._window = window;
-    }
+  constructor(options: RequiredOptions, window: Window) {
+    this._window = window;
     this._element = this._window.document.createElementNS("http://www.w3.org/2000/svg", "svg");
     this._element.setAttribute("width", String(options.width));
     this._element.setAttribute("height", String(options.height));
@@ -88,17 +78,6 @@
     return this._element;
   }
 
-<<<<<<< HEAD
-=======
-  clear(): void {
-    const oldElement = this._element;
-    this._element = oldElement.cloneNode(false) as SVGElement;
-    oldElement?.parentNode?.replaceChild(this._element, oldElement);
-    this._defs = this._window.document.createElementNS("http://www.w3.org/2000/svg", "defs");
-    this._element.appendChild(this._defs);
-  }
-
->>>>>>> 7a6334a1
   async drawQR(qr: QRCode): Promise<void> {
     const count = qr.getModuleCount();
     const minSize = Math.min(this._options.width, this._options.height) - this._options.margin * 2;
@@ -479,7 +458,6 @@
       if (ctx) {
         ctx.drawImage(this._image, 0, 0, this._canvas.width, this._canvas.height);
         this._imageUri = this._canvas.toDataURL("image/png");
-        console.log(this._imageUri);
       }
     }
   }
@@ -488,31 +466,36 @@
     return new Promise((resolve, reject) => {
       const options = this._options;
 
-      if (options.nodeCanvas?.loadImage && options.image) {
+      if (!options.image) {
+        return reject("Image is not defined");
+      }
+
+      if (options.nodeCanvas?.loadImage) {
         options.nodeCanvas
           .loadImage(options.image)
           .then((image: HTMLImageElement) => {
+            // fix blurry svg
+            if (/(\.svg$)|(^data:image\/svg)/.test(options.image ?? "")) {
+              image.width = this._options.width;
+              image.height = this._options.height;
+            }
             this._image = image;
             resolve();
           })
           .catch(reject);
-        return;
-      }
-      const image = new this._window.Image();
-
-      if (!options.image) {
-        return reject("Image is not defined");
-      }
-
-      if (typeof options.imageOptions.crossOrigin === "string") {
-        image.crossOrigin = options.imageOptions.crossOrigin;
-      }
-
-      this._image = image;
-      image.onload = (): void => {
-        resolve();
-      };
-      image.src = options.image;
+      } else {
+        const image = new this._window.Image();
+
+        if (typeof options.imageOptions.crossOrigin === "string") {
+          image.crossOrigin = options.imageOptions.crossOrigin;
+        }
+
+        this._image = image;
+        image.onload = (): void => {
+          resolve();
+        };
+        image.src = options.image;
+      }
     });
   }
 
@@ -535,12 +518,8 @@
     const dw = width - options.imageOptions.margin * 2;
     const dh = height - options.imageOptions.margin * 2;
 
-<<<<<<< HEAD
-    const image = document.createElementNS("http://www.w3.org/2000/svg", "image");
-=======
     const image = this._window.document.createElementNS("http://www.w3.org/2000/svg", "image");
     image.setAttribute("href", this._imageUri || "");
->>>>>>> 7a6334a1
     image.setAttribute("x", String(dx));
     image.setAttribute("y", String(dy));
     image.setAttribute("width", `${dw}px`);
