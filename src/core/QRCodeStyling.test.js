--- conflicted
+++ resolved
@@ -9,11 +9,7 @@
     global.document.body.innerHTML = "<div id='container'></div>";
   });
 
-<<<<<<< HEAD
   it("The README example should work correctly", () => {
-=======
-  it("The README example should work correctly", (done) => {
->>>>>>> 7a6334a1
     const expectedQRCodeFile = fs.readFileSync(
       path.resolve(__dirname, "../assets/test/image_from_readme.png"),
       "base64"
@@ -43,58 +39,60 @@
     });
   });
 
-  it("Compatible with node-canvas", (done) => {
-    const expectedQRCodeFile = fs.readFileSync(
-      path.resolve(__dirname, "../assets/test/image_from_readme.png"),
-      "base64"
-    );
-    const qrCode = new QRCodeStyling({
-      nodeCanvas,
-      width: 300,
-      height: 300,
-      data: "TEST",
-      image:
-        "data:image/png;base64,iVBORw0KGgoAAAANSUhEUgAAAAoAAAAKCAQAAAAnOwc2AAAAEUlEQVR42mNk+M+AARiHsiAAcCIKAYwFoQ8AAAAASUVORK5CYII=",
-      dotsOptions: {
-        color: "#4267b2",
-        type: "rounded"
-      },
-      backgroundOptions: {
-        color: "#e9ebee"
-      }
-    });
-    qrCode.getRawData("png").then((buffer) => {
-      const uri = `data:image/png;base64,${buffer.toString("base64")}`;
-      expect(uri).toEqual(expect.stringContaining(expectedQRCodeFile));
-      done();
-    });
-  });
+  it("Compatible with node-canvas", () =>
+    new Promise((done) => {
+      const expectedQRCodeFile = fs.readFileSync(
+        path.resolve(__dirname, "../assets/test/image_from_readme.png"),
+        "base64"
+      );
+      const qrCode = new QRCodeStyling({
+        nodeCanvas,
+        width: 300,
+        height: 300,
+        data: "TEST",
+        image:
+          "data:image/png;base64,iVBORw0KGgoAAAANSUhEUgAAAAoAAAAKCAQAAAAnOwc2AAAAEUlEQVR42mNk+M+AARiHsiAAcCIKAYwFoQ8AAAAASUVORK5CYII=",
+        dotsOptions: {
+          color: "#4267b2",
+          type: "rounded"
+        },
+        backgroundOptions: {
+          color: "#e9ebee"
+        }
+      });
+      qrCode.getRawData("png").then((buffer) => {
+        const uri = `data:image/png;base64,${buffer.toString("base64")}`;
+        expect(uri).toEqual(expect.stringContaining(expectedQRCodeFile));
+        done();
+      });
+    }));
 
-  it("Compatible with jsdom", (done) => {
-    const expectedQRCodeFile = fs.readFileSync(
-      path.resolve(__dirname, "../assets/test/image_from_readme.svg"),
-      "base64"
-    );
-    const qrCode = new QRCodeStyling({
-      jsdom: JSDOM,
-      type: "svg",
-      width: 300,
-      height: 300,
-      data: "TEST",
-      image:
-        "data:image/png;base64,iVBORw0KGgoAAAANSUhEUgAAAAoAAAAKCAQAAAAnOwc2AAAAEUlEQVR42mNk+M+AARiHsiAAcCIKAYwFoQ8AAAAASUVORK5CYII=",
-      dotsOptions: {
-        color: "#4267b2",
-        type: "rounded"
-      },
-      backgroundOptions: {
-        color: "#e9ebee"
-      }
-    });
-    qrCode.getRawData("svg").then((buffer) => {
-      const svgString = buffer.toString("base64");
-      expect(svgString).toEqual(expect.stringContaining(expectedQRCodeFile));
-      done();
-    });
-  });
+  it("Compatible with jsdom", () =>
+    new Promise((done) => {
+      const expectedQRCodeFile = fs.readFileSync(
+        path.resolve(__dirname, "../assets/test/image_from_readme.svg"),
+        "base64"
+      );
+      const qrCode = new QRCodeStyling({
+        jsdom: JSDOM,
+        type: "svg",
+        width: 300,
+        height: 300,
+        data: "TEST",
+        image:
+          "data:image/png;base64,iVBORw0KGgoAAAANSUhEUgAAAAoAAAAKCAQAAAAnOwc2AAAAEUlEQVR42mNk+M+AARiHsiAAcCIKAYwFoQ8AAAAASUVORK5CYII=",
+        dotsOptions: {
+          color: "#4267b2",
+          type: "rounded"
+        },
+        backgroundOptions: {
+          color: "#e9ebee"
+        }
+      });
+      qrCode.getRawData("svg").then((buffer) => {
+        const svgString = buffer.toString("base64");
+        expect(svgString).toEqual(expect.stringContaining(expectedQRCodeFile));
+        done();
+      });
+    }));
 });