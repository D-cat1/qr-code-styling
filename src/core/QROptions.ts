--- conflicted
+++ resolved
@@ -37,14 +37,9 @@
 
 const defaultOptions: RequiredOptions = {
   type: drawTypes.canvas,
-<<<<<<< HEAD
+  shape: shapeTypes.square,
   width: 512,
   height: 512,
-=======
-  shape: shapeTypes.square,
-  width: 300,
-  height: 300,
->>>>>>> 90b4d5ec
   data: "",
   margin: 0,
   qrOptions: {
@@ -63,15 +58,10 @@
     color: "#000"
   },
   backgroundOptions: {
-<<<<<<< HEAD
+    round: 0,
     color: "#FFFFFF00"
   },
   useLegacyDotRotation: false
-=======
-    round: 0,
-    color: "#fff"
-  }
->>>>>>> 90b4d5ec
 };
 
 export default defaultOptions;