<!DOCTYPE html>
<html lang="en">
<<<<<<< HEAD
  <head>
    <meta charset="UTF-8" />
    <title>QR Code Styling</title>

    <style>
      div {
        display: flex;
        justify-content: space-between;
        margin-bottom: 20px;
      }
    </style>
  </head>

  <body>
    <div id="canvas"></div>
    <hr />
    <div id="canvas2"></div>

    <script type="text/javascript">
      //Test out dot options
      const options = {
        width: 512,
        height: 512,
        data: "https://google.com",
        image: "https://upload.wikimedia.org/wikipedia/commons/5/51/Facebook_f_logo_%282019%29.svg",
        dotsOptions: {
          type: "square",
          color: "#AE1B1BFF"
        },
        cornersSquareOptions: {
          type: "square",
          color: "#1D2E5E65"
        },
        cornersDotOptions: {
          type: "square",
          color: "#1D2E5E65",
        },
        imageOptions: {
          crossOrigin: "anonymous",
          margin: 30
        }
      };

      const dotOptions = ["rounded", "dots", "classy", "classy-rounded", "square", "extra-rounded"];
      const color = ["#e8977d", "#d3e87d", "#7de88e", "#7ddbe8", "#867de8", "#e87de4", "#e87d7d"];

      const container = document.getElementById("canvas");

      //Draw fixed version

      dotOptions.forEach((dotOption, i) => {
        options["dotsOptions"] = {
          type: dotOptions[i],
          color: color[i]
        };

        const qrCode = new QRCodeStyling(options);
        qrCode.append(container);
        // qrCode.download({
        //   extension: "svg"
        // });
      });

      //Draw original dots

      const container2 = document.getElementById("canvas2");
      options["useLegacyDotRotation"] = true;

      dotOptions.forEach((dotOption, i) => {
        options["dotsOptions"] = {
          type: dotOptions[i],
          color: color[i]
        };

        const qrCode = new QRCodeStyling(options);
        qrCode.append(container2);
      });
    </script>
  </body>
=======
    <head>
        <meta charset="UTF-8">
        <title>QR Code Styling</title>
    </head>
    <body>
        <div id="canvas"></div>
        <div id="canvas2"></div>

        <script type="text/javascript">
            const options = {
              shape: "circle",
              type: 'svg',
              width: 500,
              height: 500,
              data: "h",
              image: "https://upload.wikimedia.org/wikipedia/commons/5/51/Facebook_f_logo_%282019%29.svg",
              dotsOptions: {
                type: "extra-rounded",
                gradient: {
                  type: "linear", //radial,
                  rotation: Math.PI/2,
                  colorStops: [{ offset: 0, color: 'blue' }, { offset: 0.5, color: 'red' }, { offset: 1, color: 'green' }]
                },
              },
              cornersSquareOptions: {
                type: "rounded",
                gradient: {
                  type: "linear",
                  rotation: Math.PI * 0.2,
                  colorStops: [{
                    offset: 0,
                    color: 'blue'
                  }, {
                    offset: 1,
                    color: 'red'
                  }]
                },
              },
              imageOptions: {
                crossOrigin: "anonymous",
                margin: 30
              }
            };
            const qrCode = new QRCodeStyling(options);

            qrCode.append(document.getElementById("canvas"));

            const options2 = {
              type: 'svg',
              width: 300,
              height: 300,
              data: "i",
            };
            const qrCode2 = new QRCodeStyling(options2);

            qrCode2.append(document.getElementById("canvas2"));
        </script>
    </body>
>>>>>>> 90b4d5ec
</html><|MERGE_RESOLUTION|>--- conflicted
+++ resolved
@@ -1,6 +1,5 @@
 <!DOCTYPE html>
 <html lang="en">
-<<<<<<< HEAD
   <head>
     <meta charset="UTF-8" />
     <title>QR Code Styling</title>
@@ -22,6 +21,7 @@
     <script type="text/javascript">
       //Test out dot options
       const options = {
+        shape: "square",
         width: 512,
         height: 512,
         data: "https://google.com",
@@ -44,8 +44,9 @@
         }
       };
 
-      const dotOptions = ["rounded", "dots", "classy", "classy-rounded", "square", "extra-rounded"];
+      const dotOptions = ["rounded", "dots", "classy", "classy-rounded", "square", "extra-rounded", "daimonds"];
       const color = ["#e8977d", "#d3e87d", "#7de88e", "#7ddbe8", "#867de8", "#e87de4", "#e87d7d"];
+      const shape = ["square", "circle"]
 
       const container = document.getElementById("canvas");
 
@@ -64,6 +65,9 @@
         // });
       });
 
+      options.shape = "circle"
+
+
       //Draw original dots
 
       const container2 = document.getElementById("canvas2");
@@ -80,64 +84,4 @@
       });
     </script>
   </body>
-=======
-    <head>
-        <meta charset="UTF-8">
-        <title>QR Code Styling</title>
-    </head>
-    <body>
-        <div id="canvas"></div>
-        <div id="canvas2"></div>
-
-        <script type="text/javascript">
-            const options = {
-              shape: "circle",
-              type: 'svg',
-              width: 500,
-              height: 500,
-              data: "h",
-              image: "https://upload.wikimedia.org/wikipedia/commons/5/51/Facebook_f_logo_%282019%29.svg",
-              dotsOptions: {
-                type: "extra-rounded",
-                gradient: {
-                  type: "linear", //radial,
-                  rotation: Math.PI/2,
-                  colorStops: [{ offset: 0, color: 'blue' }, { offset: 0.5, color: 'red' }, { offset: 1, color: 'green' }]
-                },
-              },
-              cornersSquareOptions: {
-                type: "rounded",
-                gradient: {
-                  type: "linear",
-                  rotation: Math.PI * 0.2,
-                  colorStops: [{
-                    offset: 0,
-                    color: 'blue'
-                  }, {
-                    offset: 1,
-                    color: 'red'
-                  }]
-                },
-              },
-              imageOptions: {
-                crossOrigin: "anonymous",
-                margin: 30
-              }
-            };
-            const qrCode = new QRCodeStyling(options);
-
-            qrCode.append(document.getElementById("canvas"));
-
-            const options2 = {
-              type: 'svg',
-              width: 300,
-              height: 300,
-              data: "i",
-            };
-            const qrCode2 = new QRCodeStyling(options2);
-
-            qrCode2.append(document.getElementById("canvas2"));
-        </script>
-    </body>
->>>>>>> 90b4d5ec
 </html>